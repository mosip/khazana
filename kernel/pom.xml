--- conflicted
+++ resolved
@@ -1,4 +1,3 @@
-<<<<<<< HEAD
 <?xml version="1.0" encoding="UTF-8"?>
 <project xmlns="http://maven.apache.org/POM/4.0.0"
 	xmlns:xsi="http://www.w3.org/2001/XMLSchema-instance"
@@ -273,280 +272,3 @@
 		</plugins>
 	</build>
 </project>
-
-=======
-<?xml version="1.0" encoding="UTF-8"?>
-<project xmlns="http://maven.apache.org/POM/4.0.0"
-	xmlns:xsi="http://www.w3.org/2001/XMLSchema-instance"
-	xsi:schemaLocation="http://maven.apache.org/POM/4.0.0 http://maven.apache.org/xsd/maven-4.0.0.xsd">
-	<modelVersion>4.0.0</modelVersion>
-
-	<parent>
-		<groupId>io.mosip</groupId>
-		<artifactId>mosip-parent</artifactId>
-		<version>0.10.1</version>
-	</parent>
-
-
-	<groupId>io.mosip.kernel</groupId>
-	<artifactId>kernel-parent</artifactId>
-	<packaging>pom</packaging>
-	<name>kernel</name>
-	<description>Parent project of MOSIP Kernel</description>
-
-	<properties>
-		<project.build.sourceEncoding>UTF-8</project.build.sourceEncoding>
-		<maven.compiler.source>1.8</maven.compiler.source>
-		<maven.compiler.target>1.8</maven.compiler.target>
-		<maven.compiler.version>3.7.0</maven.compiler.version>
-		<maven.jar.plugin.version>3.0.2</maven.jar.plugin.version>
-		<maven.war.plugin.version>3.1.0</maven.war.plugin.version>
-		<maven.surefire.plugin.version>2.9</maven.surefire.plugin.version>
-		<maven.jacoco.plugin.version>0.8.1</maven.jacoco.plugin.version>
-		<maven.sonar.plugin.version>3.2</maven.sonar.plugin.version>
-		<maven.javadoc.version>3.0.1</maven.javadoc.version>
-		<maven-shade-plugin.version>2.3</maven-shade-plugin.version>
-		<javax.interceptor.version>1.2</javax.interceptor.version>
-		<jackson.datatype.version>2.9.8</jackson.datatype.version>
-
-		<!-- Core -->
-		<spring.version>5.0.4.RELEASE</spring.version>
-		<spring.boot.version>2.0.2.RELEASE</spring.boot.version>
-		<spring.batch.version>4.0.1.RELEASE</spring.batch.version>
-		<spring-cloud-config.version>2.0.0.RELEASE</spring-cloud-config.version>
-		<spring.data.version>2.0.7.RELEASE</spring.data.version>
-
-		<!-- Miscellaneous -->
-		<vertx.version>3.6.2</vertx.version>
-		<javax.el-api.version>3.0.0</javax.el-api.version>
-		<glassfish.javax.el>2.2.6</glassfish.javax.el>
-		<javax.transaction-api.version>1.2</javax.transaction-api.version>
-		<javax.validation-api.version>2.0.1.Final</javax.validation-api.version>
-		<jackson.version>2.9.5</jackson.version>
-		<hibernate.validator.version>6.0.12.Final</hibernate.validator.version>
-		<modelmapper.version>2.1.1</modelmapper.version>
-		<jcl.to.slf4j.version>1.7.25</jcl.to.slf4j.version>
-		<json.schema.validator.version>2.2.10</json.schema.validator.version>
-		<aws.javasdk.version>1.11.368</aws.javasdk.version>
-
-		<!-- Swagger -->
-		<swagger.version>2.9.2</swagger.version>
-
-		<!-- Data Access -->
-		<hibernate.version>5.2.17.Final</hibernate.version>
-		<eclipselink.version>2.5.0</eclipselink.version>
-		<mysql.connector.version>5.1.46</mysql.connector.version>
-		<h2.version>1.4.197</h2.version>
-		<postgresql.version>42.2.2</postgresql.version>
-
-		<!-- For Cache -->
-		<ignite.version>2.3.0</ignite.version>
-
-		<!--For Security -->
-		<bouncycastle.version>1.60</bouncycastle.version>
-
-		<!-- Support tools & utilities -->
-		<commons-math3>3.6.1</commons-math3>
-		<commons-lang3>3.7</commons-lang3>
-		<commons-io>2.6</commons-io>
-		<commons-codec>1.11</commons-codec>
-		<guava.version>19.0</guava.version>
-		<seventeam-otp.version>1.0.0</seventeam-otp.version>
-		<commons.beanutils.version>1.9.2</commons.beanutils.version>
-		<commons.configuration2.version>2.2</commons.configuration2.version>
-		<jackson.databind>2.9.6</jackson.databind>
-		<json.utility.version>20180130</json.utility.version>
-		<apache.httpcomponents.version>4.5.6</apache.httpcomponents.version>
-
-		<!-- Test & Logging -->
-		<junit.version>4.12</junit.version>
-		<logback.version>1.2.3</logback.version>
-		<slf4j.version>1.7.19</slf4j.version>
-		<mockito.version>1.10.19</mockito.version>
-		<powermock.version>1.7.4</powermock.version>
-		<powermock.beta.version>2.0.0-beta.5</powermock.beta.version>
-		<!-- Lombok -->
-		<lombok.version>1.16.18</lombok.version>
-		<!-- Jsch -->
-		<jsch.version>0.1.54</jsch.version>
-		<!--sshd server -->
-		<sshd.version>1.4.0</sshd.version>
-
-		<!--QR Code -->
-		<google.zxing.version>3.3.3</google.zxing.version>
-		<!-- itext core version -->
-		<itextcore.version>7.1.0</itextcore.version>
-		<!-- itext html2pdf version -->
-		<itexthtml2pdf.version>2.0.0</itexthtml2pdf.version>
-		<!-- itext version -->
-		<itext.version>5.5.13</itext.version>
-
-		<!-- Freemarker -->
-		<freemarker.version>2.3.23</freemarker.version>
-		<!-- Velocity -->
-		<velocity.version>1.7</velocity.version>
-		<velocity.tool.version>2.0</velocity.tool.version>
-		<!-- Orika -->
-		<datamapper.orika>1.5.2</datamapper.orika>
-
-		<!-- HDFS -->
-		<log4j-over-slf4j>1.7.7</log4j-over-slf4j>
-		<hadoop-client>2.8.1</hadoop-client>
-		<htrace-core4>4.1.0-incubating</htrace-core4>
-
-		<!-- icu4j -->
-		<icu4j.version>63.1</icu4j.version>
-		
-		<!-- s3mock_2.12 -->
-		<s3mock.version>0.2.4</s3mock.version>
-		
-		<sonar.coverage.exclusions>**/constant/**,**/config/**,**/httpfilter/**,**/cache/**,**/dto/**,**/entity/**,**/model/**,**/exception/**,**/repository/**,**/security/**,**/*Config.java,**/*BootApplication.java,**/*VertxApplication.java,**/cbeffutil/**</sonar.coverage.exclusions>
-		<sonar.cpd.exclusions>**/dto/**,**/entity/**,**/config/**</sonar.cpd.exclusions>
-	</properties>
-
-	<modules>
- 		<module>kernel-core</module>
-		<module>kernel-auth-adapter</module>
-		<module>kernel-auditmanager-api</module>
-		<module>kernel-logger-logback</module>
-		<module>kernel-dataaccess-hibernate</module>
-		<module>kernel-idgenerator-prid</module>
-		<module>kernel-idgenerator-vid</module>
-		<module>kernel-idgenerator-tokenid</module>
-		<module>kernel-idgenerator-machineid</module>
-		<module>kernel-idgenerator-regcenterid</module>
-		<module>kernel-idgenerator-tspid</module>
-		<module>kernel-idgenerator-rid</module>
-		<module>kernel-idvalidator-prid</module>
-		<module>kernel-idvalidator-rid</module>
-		<module>kernel-idvalidator-uin</module>
-		<module>kernel-idvalidator-vid</module>
-		<module>kernel-idvalidator-tspid</module>
-		<module>kernel-datavalidator</module>
-		<module>kernel-jsonvalidator</module>
-		<module>kernel-pinvalidator</module>
-		<module>kernel-virusscanner-clamav</module>
-		<module>kernel-keygenerator-bouncycastle</module>
-		<module>kernel-crypto-jce</module>
-		<module>kernel-keymanager-softhsm</module>
-		<module>kernel-templatemanager-velocity</module>
-		<module>kernel-pdfgenerator-itext</module>
-		<module>kernel-datamapper-orika</module>
-		<module>kernel-qrcodegenerator-zxing</module>
-		<module>kernel-cbeffutil-api</module>
-		<module>kernel-fsadapter-ceph</module>
-		<module>kernel-fsadapter-hdfs</module>
-		<module>kernel-transliteration-icu4j</module>
-		<module>kernel-applicanttype-api</module> 
-
-		<module>kernel-uingenerator-service</module>
-		<module>kernel-masterdata-service</module>
-		<module>kernel-auditmanager-service</module>
-		<module>kernel-otpmanager-service</module>
-		<module>kernel-otpnotification-service</module>
-		<module>kernel-emailnotification-service</module>
-		<module>kernel-smsnotification-service</module>
-		<module>kernel-keymanager-service</module>
-		<module>kernel-cryptomanager-service</module>
-		<module>kernel-idrepo-service</module>
-		<module>kernel-syncdata-service</module>
-		<module>kernel-auth-service</module>
-		<module>kernel-ldap-service</module>
-		<module>kernel-licensekeymanager-service</module>
-		<module>kernel-applicanttype-service</module>
-		<module>kernel-config-server</module>
-		
-	
-		<!-- <module>kernel-idvalidator</module> -->
-		<!-- <module>kernel-packetuploader-sftp-jsch</module> -->
-		<!-- <module>kernel-packetserver-http</module> -->
-		<!-- <module>kernel-packetserver-sftp</module> -->
-		<!-- <module>kernel-idgenerator-uin</module> -->
-		<!-- <module>kernel-templatemanager-freemarker</module> -->
-		<!-- <module>kernel-batch-framework</module> -->
-		<!-- <module>kernel-batch-server</module> -->
-		<!--<module>kernel-crypto-bouncycastle</module> -->
-	</modules>
-
-	<dependencies>
-		<dependency>
-			<groupId>org.slf4j</groupId>
-			<artifactId>jul-to-slf4j</artifactId>
-			<version>${jcl.to.slf4j.version}</version>
-		</dependency>
-		<dependency>
-			<groupId>org.slf4j</groupId>
-			<artifactId>jcl-over-slf4j</artifactId>
-			<version>${jcl.to.slf4j.version}</version>
-		</dependency>
-	</dependencies>
-
-	<build>
-		<pluginManagement>
-			<plugins>
-				<plugin>
-					<groupId>org.apache.maven.plugins</groupId>
-					<artifactId>maven-surefire-plugin</artifactId>
-					<version>${maven.surefire.plugin.version}</version>
-					<configuration>
-						<skip>false</skip>
-						<useFile>false</useFile>
-					</configuration>
-				</plugin>
-				<plugin>
-					<groupId>org.jacoco</groupId>
-					<artifactId>jacoco-maven-plugin</artifactId>
-					<version>${maven.jacoco.plugin.version}</version>
-				</plugin>
-				<plugin>
-					<groupId>org.sonarsource.scanner.maven</groupId>
-					<artifactId>sonar-maven-plugin</artifactId>
-					<version>${maven.sonar.plugin.version}</version>
-				</plugin>
-				<plugin>
-					<groupId>org.apache.maven.plugins</groupId>
-					<artifactId>maven-javadoc-plugin</artifactId>
-					<version>${maven.javadoc.version}</version>
-				</plugin>
-			</plugins>
-		</pluginManagement>
-		<plugins>
-			<plugin>
-				<groupId>org.jacoco</groupId>
-				<artifactId>jacoco-maven-plugin</artifactId>
-				<configuration>
-					<append>true</append>
-				</configuration>
-				<executions>
-					<execution>
-						<id>agent-for-ut</id>
-						<goals>
-							<goal>prepare-agent</goal>
-						</goals>
-					</execution>
-					<execution>
-						<id>agent-for-it</id>
-						<goals>
-							<goal>prepare-agent-integration</goal>
-						</goals>
-					</execution>
-					<execution>
-						<id>jacoco-site</id>
-						<phase>verify</phase>
-						<goals>
-							<goal>report</goal>
-						</goals>
-					</execution>
-				</executions>
-			</plugin>
-			<plugin>
-				<groupId>org.apache.maven.plugins</groupId>
-				<artifactId>maven-javadoc-plugin</artifactId>
-				<configuration>
-					<aggregate>true</aggregate>
-				</configuration>
-			</plugin>
-		</plugins>
-	</build>
-</project>
->>>>>>> 172ab00e
