<?xml version="1.0" encoding="UTF-8"?>
<project xmlns="http://maven.apache.org/POM/4.0.0"
	xmlns:xsi="http://www.w3.org/2001/XMLSchema-instance"
	xsi:schemaLocation="http://maven.apache.org/POM/4.0.0 http://maven.apache.org/xsd/maven-4.0.0.xsd">
	<modelVersion>4.0.0</modelVersion>

	<!-- <parent> <groupId>io.mosip</groupId> <artifactId>mosip-parent</artifactId> 
		<version>1.0.0-SNAPSHOT</version> </parent> -->
	<version>1.0.0-SNAPSHOT</version>

	<groupId>io.mosip.kernel</groupId>
	<artifactId>kernel-parent</artifactId>
	<packaging>pom</packaging>

	<description>Parent project of MOSIP Kernel</description>

	<properties>
		<project.build.sourceEncoding>UTF-8</project.build.sourceEncoding>
		<maven.compiler.source>1.8</maven.compiler.source>
		<maven.compiler.target>1.8</maven.compiler.target>
		<maven.compiler.version>3.7.0</maven.compiler.version>
		<maven.jar.plugin.version>3.0.2</maven.jar.plugin.version>
		<maven.war.plugin.version>3.1.0</maven.war.plugin.version>
		<maven.surefire.plugin.version>2.9</maven.surefire.plugin.version>
		<maven.jacoco.plugin.version>0.8.1</maven.jacoco.plugin.version>
		<maven.sonar.plugin.version>3.2</maven.sonar.plugin.version>
		<maven.javadoc.version>3.0.1</maven.javadoc.version>

		<!-- Core -->
		<spring.version>5.0.4.RELEASE</spring.version>
		<spring.boot.version>2.0.2.RELEASE</spring.boot.version>
		<spring.batch.version>4.0.1.RELEASE</spring.batch.version>
		<spring-cloud-config.version>2.0.0.RELEASE</spring-cloud-config.version>

		<!-- Miscellaneous -->
		<javax.el-api.version>3.0.0</javax.el-api.version>
		<glassfish.javax.el>2.2.6</glassfish.javax.el>
		<javax.validation-api.version>2.0.1.Final</javax.validation-api.version>
		<jackson.version>2.9.5</jackson.version>
		<hibernate.validator.version>6.0.12.Final</hibernate.validator.version>
		<modelmapper.version>2.1.1</modelmapper.version>
		<jcl.to.slf4j.version>1.7.25</jcl.to.slf4j.version>

		<!-- Swagger -->
		<swagger.version>2.9.2</swagger.version>

		<!-- Data Access -->
		<eclipselink.version>2.5.0</eclipselink.version>
		<mysql.connector.version>5.1.46</mysql.connector.version>
		<h2.version>1.4.197</h2.version>
		<postgresql.version>42.2.2</postgresql.version>

		<!-- For Cache -->
		<ignite.version>2.3.0</ignite.version>

		<!--For Security -->
		<bouncycastle.version>1.60</bouncycastle.version>

		<!-- Support tools & utilities -->
		<commons-math3>3.6.1</commons-math3>
		<commons-lang3>3.7</commons-lang3>
		<commons-io>2.6</commons-io>
		<commons-codec>1.10</commons-codec>
		<guava.version>19.0</guava.version>
		<seventeam-otp.version>1.0.0</seventeam-otp.version>
		<commons.beanutils.version>1.9.2</commons.beanutils.version>
		<commons.configuration2.version>2.2</commons.configuration2.version>
		<jackson.databind>2.9.6</jackson.databind>

		<!-- Test & Logging -->
		<junit.version>4.12</junit.version>
		<logback.version>1.2.3</logback.version>
		<slf4j.version>1.7.19</slf4j.version>
		<mockito.version>1.10.19</mockito.version>
		<powermock.version>1.7.4</powermock.version>
		<!-- Lombok -->
		<lombok.version>1.16.18</lombok.version>
		<!-- Jsch -->
		<jsch.version>0.1.54</jsch.version>
		<!--sshd server -->
		<sshd.version>1.4.0</sshd.version>

		<sonar.coverage.exclusions>**/constant/**,**/config/**,**/cache/**,**/dto/**,**/entity/**,**/exception/**,**/repository/**,**/*BootApplication.java</sonar.coverage.exclusions>
	</properties>

	<modules>
		<module>kernel-core</module>
		<module>kernel-logger-logback</module>
		<module>kernel-dataaccess-hibernate</module>
		<module>kernel-auditmanager-api</module>
		<module>kernel-auditmanager-service</module>
		<module>kernel-otpmanager-service</module>
		<module>kernel-idgenerator-prid</module>
		<module>kernel-idgenerator-rid</module>
		<module>kernel-idgenerator-uin</module>
		<module>kernel-idgenerator-vid</module>
		<module>kernel-idgenerator-tokenid</module>
		<module>kernel-packetuploader-sftp</module>
		<module>kernel-packetuploader-http</module>
		<module>kernel-packetserver-sftp</module>
		<module>kernel-idvalidator</module>
		<module>kernel-datavalidator</module>
		<module>kernel-virusscanner-clamav</module>
		<module>kernel-config-server</module>
		<module>kernel-emailnotification-smtp</module>
		<module>kernel-keygenerator-bouncycastle</module>
		<module>kernel-crypto-bouncycastle</module>
		<!-- <module>kernel-crypto-jce</module> -->
		<module>kernel-templatemanager-velocity</module>
		<module>kernel-templatemanager-freemarker</module>
		<module>kernel-pdfgenerator-itext</module>
		<module>kernel-smsnotification-msg91</module>
		<module>kernel-datamapper-orika</module>
		<module>kernel-batch-framework</module>
		<module>kernel-batch-server</module>
		<module>kernel-json-validator</module>
	</modules>

	<dependencies>
		<dependency>
			<groupId>org.slf4j</groupId>
			<artifactId>jul-to-slf4j</artifactId>
			<version>${jcl.to.slf4j.version}</version>
		</dependency>
		<dependency>
			<groupId>org.slf4j</groupId>
			<artifactId>jcl-over-slf4j</artifactId>
			<version>${jcl.to.slf4j.version}</version>
		</dependency>
	</dependencies>

	<build>
		<pluginManagement>
			<plugins>
				<plugin>
					<groupId>org.apache.maven.plugins</groupId>
					<artifactId>maven-compiler-plugin</artifactId>
					<version>${maven.compiler.version}</version>
					<configuration>
						<source>${maven.compiler.source}</source>
						<target>${maven.compiler.target}</target>
					</configuration>
				</plugin>
				<plugin>
					<groupId>org.apache.maven.plugins</groupId>
					<artifactId>maven-jar-plugin</artifactId>
					<version>${maven.jar.plugin.version}</version>
					<configuration>
						<archive>
							<manifest>
								<addClasspath>true</addClasspath>
								<addDefaultImplementationEntries>true</addDefaultImplementationEntries>
							</manifest>
							<manifestEntries>
								<Project-Name>${project.name}</Project-Name>
								<Project-Version>${project.version}</Project-Version>
								<Built-By>${user.name}</Built-By>
								<Built-OS>${os.name}</Built-OS>
								<Local-Build-Date>${maven.build.timestamp}</Local-Build-Date>
								<Build-Number>${env.BUILD_NUMBER}</Build-Number>
								<Build-Date>${env.BUILD_ID}</Build-Date>
								<Build-URL>${env.BUILD_URL}</Build-URL>
							</manifestEntries>
						</archive>
					</configuration>
				</plugin>
				<plugin>
					<groupId>org.apache.maven.plugins</groupId>
					<artifactId>maven-war-plugin</artifactId>
					<version>${maven.war.plugin.version}</version>
					<configuration>
						<archive>
							<manifest>
								<addClasspath>true</addClasspath>
								<addDefaultImplementationEntries>true</addDefaultImplementationEntries>
							</manifest>
							<manifestEntries>
								<Project-Name>${project.name}</Project-Name>
								<Project-Version>${project.version}</Project-Version>
								<Built-By>${user.name}</Built-By>
								<Built-OS>${os.name}</Built-OS>
								<Local-Build-Date>${maven.build.timestamp}</Local-Build-Date>
								<Build-Number>${env.BUILD_NUMBER}</Build-Number>
								<Build-Date>${env.BUILD_ID}</Build-Date>
								<Build-URL>${env.BUILD_URL}</Build-URL>
							</manifestEntries>
						</archive>
					</configuration>
				</plugin>
				<plugin>
					<groupId>org.apache.maven.plugins</groupId>
					<artifactId>maven-surefire-plugin</artifactId>
					<version>${maven.surefire.plugin.version}</version>
					<configuration>
						<skip>false</skip>
						<useFile>false</useFile>
						<excludes>
							<exclude>**/*IntegrationTest.java</exclude>
						</excludes>
					</configuration>
				</plugin>
				<plugin>
					<groupId>org.jacoco</groupId>
					<artifactId>jacoco-maven-plugin</artifactId>
					<version>${maven.jacoco.plugin.version}</version>
				</plugin>
				<plugin>
					<groupId>org.sonarsource.scanner.maven</groupId>
					<artifactId>sonar-maven-plugin</artifactId>
					<version>${maven.sonar.plugin.version}</version>
				</plugin>
			</plugins>
		</pluginManagement>
		<plugins>
			<plugin>
				<groupId>org.jacoco</groupId>
				<artifactId>jacoco-maven-plugin</artifactId>
				<configuration>
					<append>true</append>
				</configuration>
				<executions>
					<execution>
						<id>agent-for-ut</id>
						<goals>
							<goal>prepare-agent</goal>
						</goals>
					</execution>
					<execution>
						<id>agent-for-it</id>
						<goals>
							<goal>prepare-agent-integration</goal>
						</goals>
					</execution>
					<execution>
						<id>jacoco-site</id>
						<phase>verify</phase>
						<goals>
							<goal>report</goal>
						</goals>
					</execution>
				</executions>
			</plugin>
			<plugin>
				<groupId>org.apache.maven.plugins</groupId>
				<artifactId>maven-javadoc-plugin</artifactId>
				<version>${maven.javadoc.version}</version>
				<configuration>
					<aggregate>true</aggregate>
				</configuration>
			</plugin>
		</plugins>
	</build>
<<<<<<< HEAD
=======

>>>>>>> 3be07bf6
</project><|MERGE_RESOLUTION|>--- conflicted
+++ resolved
@@ -250,8 +250,4 @@
 			</plugin>
 		</plugins>
 	</build>
-<<<<<<< HEAD
-=======
-
->>>>>>> 3be07bf6
-</project>+</project>
