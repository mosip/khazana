--- conflicted
+++ resolved
@@ -200,13 +200,10 @@
 					<groupId>org.apache.maven.plugins</groupId>
 					<artifactId>maven-surefire-plugin</artifactId>
 					<version>${maven.surefire.plugin.version}</version>
-<<<<<<< HEAD
 					<configuration>
 						<skipTests>${skipTests}</skipTests>
 						<skip>false</skip>
 					</configuration>
-=======
->>>>>>> b49eb0b9
 				</plugin>
 				<plugin>
 					<groupId>org.jacoco</groupId>
