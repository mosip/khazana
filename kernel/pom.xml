<?xml version="1.0" encoding="UTF-8"?>
<project xmlns="http://maven.apache.org/POM/4.0.0" xmlns:xsi="http://www.w3.org/2001/XMLSchema-instance" xsi:schemaLocation="http://maven.apache.org/POM/4.0.0 http://maven.apache.org/xsd/maven-4.0.0.xsd">
	<modelVersion>4.0.0</modelVersion>

	<parent>
		<groupId>io.mosip</groupId>
		<artifactId>mosip-parent</artifactId>
		<version>0.10.3</version>
	</parent>


	<groupId>io.mosip.kernel</groupId>
	<artifactId>kernel-parent</artifactId>
	<packaging>pom</packaging>
	<name>kernel</name>
	<description>Parent project of MOSIP Kernel</description>

	<properties>
		<project.build.sourceEncoding>UTF-8</project.build.sourceEncoding>

		<!-- maven -->
		<maven.compiler.source>1.8</maven.compiler.source>
		<maven.compiler.target>1.8</maven.compiler.target>
		<maven.compiler.version>3.7.0</maven.compiler.version>
		<maven.jar.plugin.version>3.0.2</maven.jar.plugin.version>
		<maven.war.plugin.version>3.1.0</maven.war.plugin.version>
		<maven.surefire.plugin.version>2.9</maven.surefire.plugin.version>
		<maven.jacoco.plugin.version>0.8.1</maven.jacoco.plugin.version>
		<maven.sonar.plugin.version>3.2</maven.sonar.plugin.version>
		<maven.javadoc.version>3.0.1</maven.javadoc.version>
		<maven-shade-plugin.version>2.3</maven-shade-plugin.version>

		<!-- spring -->
		<spring.boot.version>2.0.2.RELEASE</spring.boot.version>
		<spring.data.jpa.version>2.0.7.RELEASE</spring.data.jpa.version>
		<spring.security.test.version>5.0.5.RELEASE</spring.security.test.version>
		<spring-cloud-config.version>2.0.0.RELEASE</spring-cloud-config.version>

		<swagger.core.version>2.0.7</swagger.core.version>
		<swagger.annotations.version>1.5.21</swagger.annotations.version>
		<springfox.version>2.9.2</springfox.version>

		<vertx.version>3.6.2</vertx.version>
		<vertx.health.check.version>3.7.0</vertx.health.check.version>


		<!-- javax -->
		<javax.interceptor.version>1.2</javax.interceptor.version>
		<javax.el-api.version>3.0.0</javax.el-api.version>
		<javax.transaction.api.version>1.3</javax.transaction.api.version>
		<javax.persistence.api.version>2.2</javax.persistence.api.version>
		<javax.validation-api.version>2.0.1.Final</javax.validation-api.version>
		<glassfish.javax.el>2.2.6</glassfish.javax.el>

		<!-- data -->
		<h2.version>1.4.197</h2.version>
		<mysql.connector.version>5.1.46</mysql.connector.version>
		<postgresql.version>42.2.2</postgresql.version>
		<eclipselink.version>2.5.0</eclipselink.version>
		<hibernate.version>5.2.17.Final</hibernate.version>
		<hibernate.validator.version>6.0.12.Final</hibernate.validator.version>

		<!-- test -->
		<junit.version>4.12</junit.version>
		<mockito.version>1.10.19</mockito.version>
		<powermock.version>1.7.4</powermock.version>
		<powermock.beta.version>2.0.0-beta.5</powermock.beta.version>

		<!-- logger -->
		<logback.version>1.2.3</logback.version>
		<slf4j.version>1.7.19</slf4j.version>
		<log4j-over-slf4j>1.7.7</log4j-over-slf4j>
		<jcl.to.slf4j.version>1.7.25</jcl.to.slf4j.version>

		<!-- json -->
		<jackson.version>2.9.5</jackson.version>
		<jackson.datatype.version>2.9.8</jackson.datatype.version>
		<jackson.databind>2.9.6</jackson.databind>
		<json.utility.version>20180130</json.utility.version>
		<json.schema.validator.version>2.2.10</json.schema.validator.version>
		<json.version>20180813</json.version>

		<!-- utilities -->
		<commons-math3>3.6.1</commons-math3>
		<commons-lang3>3.7</commons-lang3>
		<commons-io>2.6</commons-io>
		<commons-codec>1.11</commons-codec>
		<commons-collections4.version>4.3</commons-collections4.version>
		<commons.beanutils.version>1.9.2</commons.beanutils.version>
		<commons.configuration2.version>2.2</commons.configuration2.version>
		<apache.httpcomponents.version>4.5.6</apache.httpcomponents.version>
		<guava.version>19.0</guava.version>
		<lombok.version>1.16.18</lombok.version>
		<jsch.version>0.1.54</jsch.version>
		<sshd.version>1.4.0</sshd.version>
		<itextcore.version>7.1.0</itextcore.version>
		<itexthtml2pdf.version>2.0.0</itexthtml2pdf.version>
		<itext.version>5.5.13</itext.version>
		<freemarker.version>2.3.23</freemarker.version>
		<velocity.version>1.7</velocity.version>
		<velocity.tool.version>2.0</velocity.tool.version>
		<datamapper.orika>1.5.2</datamapper.orika>
		<modelmapper.version>2.1.1</modelmapper.version>
		<bouncycastle.version>1.60</bouncycastle.version>
		<icu4j.version>63.1</icu4j.version>
		<seventeam-otp.version>1.0.0</seventeam-otp.version>
		<google.zxing.version>3.3.3</google.zxing.version>
		<hadoop-client>2.8.1</hadoop-client>
		<htrace-core4>4.1.0-incubating</htrace-core4>
		<aws.javasdk.version>1.11.368</aws.javasdk.version>
		<s3mock.version>0.2.4</s3mock.version>
		<ignite.version>2.3.0</ignite.version>
		<findbugs.version>3.0.1</findbugs.version>
		<byte.buddy.version>1.9.12</byte.buddy.version>
		<io.jsonwebtoken.jjwt.version>0.6.0</io.jsonwebtoken.jjwt.version>
		<apache.directory.api.version>2.0.0.AM2</apache.directory.api.version>



		<sonar.coverage.exclusions>**/constant/**,**/config/**,**/httpfilter/**,**/cache/**,**/dto/**,**/entity/**,**/model/**,**/exception/**,**/repository/**,**/security/**,**/*Config.java,**/*BootApplication.java,**/*VertxApplication.java,**/cbeffutil/**,**/*Utils.java,**/*Validator.java,**/*Helper.java,**/vidgenerator/**</sonar.coverage.exclusions>
		<sonar.cpd.exclusions>**/dto/**,**/entity/**,**/config/**</sonar.cpd.exclusions>
	</properties>

	<modules>
	        <module>kernel-core</module>
		<module>kernel-logger-logback</module>
		<module>kernel-auth-adapter</module>
		<module>kernel-dataaccess-hibernate</module>
		<module>kernel-auditmanager-api</module>
		<module>kernel-idgenerator-prid</module>
		<module>kernel-idgenerator-vid</module>
		<module>kernel-idgenerator-tokenid</module>
		<module>kernel-idgenerator-machineid</module>
		<module>kernel-idgenerator-regcenterid</module>
		<module>kernel-idgenerator-mispid</module>
		<module>kernel-licensekeygenerator-misp</module>
		<module>kernel-idgenerator-rid</module>
		<module>kernel-idgenerator-partnerid</module>
		<module>kernel-idvalidator-prid</module>
		<module>kernel-idvalidator-rid</module>
		<module>kernel-idvalidator-uin</module>
		<module>kernel-idvalidator-vid</module>
		<module>kernel-idvalidator-mispid</module>
		<module>kernel-pinvalidator</module>
		<module>kernel-virusscanner-clamav</module>
		<module>kernel-keygenerator-bouncycastle</module>
		<module>kernel-crypto-jce</module>
		<module>kernel-keymanager-softhsm</module>
		<module>kernel-templatemanager-velocity</module>
		<module>kernel-pdfgenerator-itext</module>
		<module>kernel-datamapper-orika</module>
		<module>kernel-qrcodegenerator-zxing</module>
		<module>kernel-cbeffutil-api</module>
		<module>kernel-fsadapter-ceph</module>
		<module>kernel-fsadapter-hdfs</module>
		<module>kernel-transliteration-icu4j</module>
		<module>kernel-applicanttype-api</module>
		<module>kernel-crypto-signature</module>
		<module>kernel-idobjectvalidator</module>
		<module>kernel-bioapi-provider</module>
		<module>kernel-uingenerator-service</module>
		<module>kernel-masterdata-service</module>
		<module>kernel-auditmanager-service</module>
		<module>kernel-otpmanager-service</module>
		<module>kernel-emailnotification-service</module>
		<module>kernel-smsnotification-service</module>
		<module>kernel-syncdata-service</module>
		<module>kernel-auth-service</module>
		<module>kernel-licensekeymanager-service</module>
		<module>kernel-applicanttype-service</module>
		<module>kernel-ridgenerator-service</module>
		<module>kernel-tokenidgenerator-service</module>
		<module>kernel-config-server</module>
		<module>kernel-signature-service</module>
		<module>kernel-cryptomanager-service</module>
		<module>kernel-keymanager-service</module>
                <module>kernel-vidgenerator-service</module>
		<!--<module>kernel-salt-generator</module>-->
<<<<<<< HEAD
    <module>kernel-packetstatusupdater-api</module>
=======
    <!--<module>kernel-packetstatusupdater-api</module>-->
>>>>>>> 06a2286c
  </modules>

	<dependencies>
		<dependency>
			<groupId>org.slf4j</groupId>
			<artifactId>jul-to-slf4j</artifactId>
			<version>${jcl.to.slf4j.version}</version>
		</dependency>
		<dependency>
			<groupId>org.slf4j</groupId>
			<artifactId>jcl-over-slf4j</artifactId>
			<version>${jcl.to.slf4j.version}</version>
		</dependency>
	</dependencies>

	<build>
		<pluginManagement>
			<plugins>
				<plugin>
					<groupId>org.apache.maven.plugins</groupId>
					<artifactId>maven-surefire-plugin</artifactId>
					<version>${maven.surefire.plugin.version}</version>
					<configuration>
					    <skipTests>false</skipTests>
						<skip>false</skip>
						<useFile>false</useFile>
					</configuration>
				</plugin>
				<plugin>
					<groupId>org.jacoco</groupId>
					<artifactId>jacoco-maven-plugin</artifactId>
					<version>${maven.jacoco.plugin.version}</version>
				</plugin>
				<plugin>
					<groupId>org.sonarsource.scanner.maven</groupId>
					<artifactId>sonar-maven-plugin</artifactId>
					<version>${maven.sonar.plugin.version}</version>
				</plugin>
				<plugin>
					<groupId>org.apache.maven.plugins</groupId>
					<artifactId>maven-javadoc-plugin</artifactId>
					<version>${maven.javadoc.version}</version>
				</plugin>
			</plugins>
		</pluginManagement>
		<plugins>
			<plugin>
				<groupId>org.jacoco</groupId>
				<artifactId>jacoco-maven-plugin</artifactId>
				<configuration>
					<append>true</append>
				</configuration>
				<executions>
					<execution>
						<id>agent-for-ut</id>
						<goals>
							<goal>prepare-agent</goal>
						</goals>
					</execution>
					<execution>
						<id>agent-for-it</id>
						<goals>
							<goal>prepare-agent-integration</goal>
						</goals>
					</execution>
					<execution>
						<id>jacoco-site</id>
						<phase>verify</phase>
						<goals>
							<goal>report</goal>
						</goals>
					</execution>
				</executions>
			</plugin>
			<plugin>
				<groupId>org.apache.maven.plugins</groupId>
				<artifactId>maven-javadoc-plugin</artifactId>
				<configuration>
					<aggregate>true</aggregate>
				</configuration>
			</plugin>
		</plugins>
	</build>
</project><|MERGE_RESOLUTION|>--- conflicted
+++ resolved
@@ -176,11 +176,7 @@
 		<module>kernel-keymanager-service</module>
                 <module>kernel-vidgenerator-service</module>
 		<!--<module>kernel-salt-generator</module>-->
-<<<<<<< HEAD
-    <module>kernel-packetstatusupdater-api</module>
-=======
     <!--<module>kernel-packetstatusupdater-api</module>-->
->>>>>>> 06a2286c
   </modules>
 
 	<dependencies>
