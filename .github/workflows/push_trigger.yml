--- conflicted
+++ resolved
@@ -144,14 +144,10 @@
         
     - name: Publish the maven package
       run: |
-<<<<<<< HEAD
         chmod +x ./deploy.sh
         ./deploy.sh kernel $GITHUB_WORKSPACE/settings.xml SNAPSHOT ${{ secrets.MAVEN_REPO_URL }} 
         ./deploy.sh id-repository $GITHUB_WORKSPACE/settings.xml SNAPSHOT ${{ secrets.MAVEN_REPO_URL }} 
         ./deploy.sh commons-packet $GITHUB_WORKSPACE/settings.xml SNAPSHOT ${{ secrets.MAVEN_REPO_URL }} 
-=======
-        mvn deploy -DskipTests -s $GITHUB_WORKSPACE/settings.xml -f pom.xml
->>>>>>> e655269c
       env:
         GPG_TTY: $(tty)
     - name: Analyze with SonarCloud
